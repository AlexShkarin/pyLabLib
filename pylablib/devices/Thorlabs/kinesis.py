--- conflicted
+++ resolved
@@ -194,14 +194,9 @@
         """Return message counter and the last message value (``None`` if not message received yet) of a given 'background' message"""
         return self._bg_msg_counters[messageID]
 
-    _device_SN={   20:"BSC001", 21:"BPC001", 22:"BNT001", 25:"BMS001", 26:"KST101", 27:"KDC101", 28:"KBD101", 29:"KPZ101",
-<<<<<<< HEAD
+    _device_SN={    20:"BSC001", 21:"BPC001", 22:"BNT001", 25:"BMS001", 26:"KST101", 27:"KDC101", 28:"KBD101", 29:"KPZ101",
                     30:"BSC002", 31:"BPC002", 33:"BDC101", 35:"BMS002", 37:"MFF10.",
                     40:"(BSC101|BSC201|SCC201|SSC20.)", 41:"BPC101", 43:"BDC101", 44:"PPC001", 45:"LTS", 48:"MMR", 49:"MLJ",
-=======
-                    30:"BSC002", 31:"BPC002", 33:"BDC101", 35:"BMS002", 37:"MFF10." ,
-                    40:"(BSC101|SSC20.)", 41:"BPC101", 43:"BDC101", 44:"PPC001", 45:"LTS", 48:"MMR", 49:"MLJ",
->>>>>>> 95766998
                     50:"MST60" , 51:"MPZ601", 52:"MNA601", 55:"K10CR1", 56:"KLS101", 57:"KNA101", 59:"KSG101",
                     60:"0ST001", 63:"ODC001", 64:"TLD001", 65:"TIM001", 67:"TBD001", 68:"KSC101", 69:"KPA101",
                     70:"BSC.03", 71:"BPC.03", 72:"BPS103", 73:"BBD103", 
@@ -1228,11 +1223,7 @@
             return (ssc,ssc*time_conv*2**16,ssc*time_conv**2*2**16),units
         if self._model in ["TST001","MST601"] or self._model.startswith("BSC00") or self._model.startswith("BSC10") or self._model.startswith("MPC"):
             return (ssc,ssc,ssc),units
-<<<<<<< HEAD
-        if model in ["TST101","KST101","MST602","K10CR1"] or model.startswith("BSC20") or model.startswith("SCC20"):
-=======
-        if self._model in ["TST101","KST101","MST602","K10CR1"] or self._model.startswith("BSC20"):
->>>>>>> 95766998
+        if self._model in ["TST101","KST101","MST602","K10CR1"] or self._model.startswith("BSC20") or self._model.startswith("SCC20"):
             vpr=53.68
             avr=204.94E-6
             return (ssc,ssc*vpr,ssc*vpr*avr),units
